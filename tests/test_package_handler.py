# ------------------------------------------------------------------------------
# Copyright (c) 2015-2020 Digital Sapphire
#
# Permission is hereby granted, free of charge, to any person obtaining
# a copy of this software and associated documentation files
# (the "Software"), to deal in the Software without restriction, including
# without limitation the rights to use, copy, modify, merge, publish,
# distribute, sublicense, and/or sell copies of the Software, and to permit
# persons to whom the Software is furnished to do so, subject to the
# following conditions:
#
# The above copyright notice and this permission notice shall be
# included in all copies or substantial portions of the Software.
#
# THE SOFTWARE IS PROVIDED "AS IS", WITHOUT WARRANTY OF
# ANY KIND, EXPRESS OR IMPLIED, INCLUDING BUT NOT LIMITED
# TO THE WARRANTIES OF MERCHANTABILITY, FITNESS FOR A
# PARTICULAR PURPOSE AND NONINFRINGEMENT. IN NO EVENT
# SHALL THE AUTHORS OR COPYRIGHT HOLDERS BE LIABLE FOR
# ANY CLAIM, DAMAGES OR OTHER LIABILITY, WHETHER IN AN
# ACTION OF CONTRACT, TORT OR OTHERWISE, ARISING FROM,
# OUT OF OR IN CONNECTION WITH THE SOFTWARE OR THE USE
# OR OTHER DEALINGS IN THE SOFTWARE.
# ------------------------------------------------------------------------------
from __future__ import unicode_literals

import io
import os
import pathlib

from dsdev_utils.paths import ChDir
import pytest

from pyupdater import settings
from pyupdater.core.package_handler import PackageHandler
from pyupdater.core.package_handler.package import Package
from pyupdater.core.package_handler.patch import Patch
from pyupdater.utils import PyuVersion
from pyupdater.utils.config import Config
from pyupdater.utils.exceptions import PackageHandlerError

from tconfig import TConfig

user_data_dir = settings.USER_DATA_FOLDER


@pytest.mark.usefixtures("cleandir", "pyu")
class TestUtils(object):
    def test_init(self):
        data_dir = os.getcwd()
        t_config = TConfig()
        t_config.DATA_DIR = data_dir
        config = Config()
        config.from_object(t_config)
        p = PackageHandler(config)
        assert p.files_dir == os.path.join(data_dir, user_data_dir, "files")
        assert p.deploy_dir == os.path.join(data_dir, user_data_dir, "deploy")

    def test_no_patch_support(self):
        data_dir = os.getcwd()
        t_config = TConfig()
        t_config.DATA_DIR = data_dir
        t_config.UPDATE_PATCHES = False
        config = Config()
        config.from_object(t_config)
        p = PackageHandler(config)
        p.process_packages()


@pytest.mark.usefixtures("cleandir", "pyu")
class TestExecution(object):
    def test_process_packages_empty(self):
        data_dir = os.getcwd()
        t_config = TConfig()
        t_config.DATA_DIR = data_dir
        t_config.UPDATE_PATCHES = False
        config = Config()
        config.from_object(t_config)
        p = PackageHandler(config)
        p.process_packages()

    def test_process_packages_new_stable(self):
        data_dir = pathlib.Path.cwd()
        t_config = TConfig()
        t_config.DATA_DIR = str(data_dir)
        t_config.UPDATE_PATCHES = False
        config = Config()
        config.from_object(t_config)
        p = PackageHandler(config)
        # create dummy archive file
        new_archive_version = "4.1"
        new_archive_name = f"Acme-mac-{new_archive_version}.tar.gz"
        new_archive_path = pathlib.Path(p.new_dir) / new_archive_name
        new_archive_path.touch()
        # process package
        p.process_packages()
        deploy_archive_path = pathlib.Path(p.deploy_dir) / new_archive_name
        assert deploy_archive_path.exists()
        assert new_archive_name in str(p.version_data[settings.UPDATES_KEY])
        assert new_archive_version in str(p.version_data[settings.LATEST_KEY])


@pytest.mark.usefixtures("cleandir")
class TestPackage(object):
    def test_package_1(self, shared_datadir):
        test_file = "Acme-mac-4.1.tar.gz"
        p1 = Package(shared_datadir / test_file)

        assert p1.name == "Acme"
        assert str(p1.version) == "4.1"
        assert p1.filename == test_file
        assert p1.platform == "mac"
        assert p1.channel == "stable"
        assert p1.info["status"] is True

    def test_package_name_with_spaces(self, shared_datadir):
        test_file = "with spaces-nix-0.0.1b1.zip"
        p1 = Package(shared_datadir / test_file)

        assert p1.name == "with spaces"
        assert str(p1.version) == "0.0.1b1"
        assert p1.filename == test_file
        assert p1.platform == "nix"
        assert p1.channel == "beta"
        assert p1.info["status"] is True

    def test_package_alpha(self, shared_datadir):
        test_file = "with spaces-win-0.0.1a2.zip"
        p1 = Package(shared_datadir / test_file)

        assert p1.name == "with spaces"
        assert str(p1.version) == "0.0.1a2"
        assert p1.filename == test_file
        assert p1.platform == "win"
        assert p1.channel == "alpha"
        assert p1.info["status"] is True

    def test_package_ignored_file(self):
        with io.open(".DS_Store", "w", encoding="utf-8") as f:
            f.write("")
        p = Package(".DS_Store")
        assert p.info["status"] is False

    def test_package_bad_extension(self, shared_datadir):
        test_file_2 = "pyu-win-0.0.2.xz"
        p2 = Package(shared_datadir / test_file_2)

        assert p2.filename == test_file_2
        assert p2.name is None
        assert p2.version is None
        assert p2.info["status"] is False
        assert p2.info["reason"] == (
            "Not a supported archive format: " "{}".format(test_file_2)
        )

    def test_package_only_major_version(self, shared_datadir):
        filename = "pyu-win-1.tar.gz"
        p = Package(shared_datadir / filename)
        assert p.info["reason"] == ''

    def test_package_bad_platform(self, shared_datadir):
        filename = "pyu-wi-1.1.tar.gz"
        p = Package(shared_datadir / filename)
<<<<<<< HEAD
        out = "filename does not match expected format"
=======
        out = "failed to parse package filename"
>>>>>>> bdd865f5
        assert out in p.info["reason"].lower()


@pytest.mark.usefixtures("cleandir")
class TestPatch(object):
    new_dir = "pyu-data/new"
    files_dir = "pyu-data/files"

    @pytest.fixture
    def patch_setup(self):
        os.makedirs(self.new_dir)
        os.makedirs(self.files_dir)

        with open(os.path.join(self.new_dir, "Acme-mac-4.2.tar.gz"), "w") as f:
            f.write("v2")

        with open(os.path.join(self.files_dir, "Acme-mac-4.1.tar.gz"), "w") as f:
            f.write("v1")

    def test_patch(self, patch_setup):
        filename = "Acme-mac-4.2.tar.gz"

        with ChDir(self.new_dir):
            full_path = os.path.abspath(filename)
            pkg = Package(full_path)

        config = {}
        version_data = {}
        data = {
            "filename": full_path,
            "files_dir": self.files_dir,
            "new_dir": self.new_dir,
            "version_data": version_data,
            "pkg_info": pkg,
            "config": config,
            "test": True,
        }

        patch = Patch(**data)

        assert patch.ok
        assert config["patches"][pkg.name]

    def test_patch_fail(self):
        pass<|MERGE_RESOLUTION|>--- conflicted
+++ resolved
@@ -161,11 +161,7 @@
     def test_package_bad_platform(self, shared_datadir):
         filename = "pyu-wi-1.1.tar.gz"
         p = Package(shared_datadir / filename)
-<<<<<<< HEAD
-        out = "filename does not match expected format"
-=======
         out = "failed to parse package filename"
->>>>>>> bdd865f5
         assert out in p.info["reason"].lower()
 
 
