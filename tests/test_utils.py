--- conflicted
+++ resolved
@@ -56,7 +56,17 @@
         assert os.path.exists(filename1)
         assert os.path.exists(filename2)
 
-<<<<<<< HEAD
+    def test_make_archive_issue_304(self):
+        target = "win"
+        # create dir and dummy executable
+        target_dir = pathlib.Path(target)
+        target_dir.mkdir()
+        target_exe = target_dir / f"{target}.exe"
+        target_exe.touch()
+        # make archive
+        make_archive(
+            name="name", target=target, version="0.1", archive_format="default")
+
     @pytest.mark.parametrize(
         ["filename", "expected"],
         [("Acme-mac-4.1.tar.gz", ("Acme", "mac", "4.1", ".tar.gz")),
@@ -71,18 +81,6 @@
     def test_parse_archive_name(self, filename, expected):
         parts = parse_archive_name(filename)
         assert parts == expected or tuple(parts.values()) == expected
-=======
-    def test_make_archive_issue_304(self):
-        target = "win"
-        # create dir and dummy executable
-        target_dir = pathlib.Path(target)
-        target_dir.mkdir()
-        target_exe = target_dir / f"{target}.exe"
-        target_exe.touch()
-        # make archive
-        make_archive(
-            name="name", target=target, version="0.1", archive_format="default")
->>>>>>> d1a05e28
 
     def test_create_asset_archive(self):
         with io.open("hash-test1.dll", "w", encoding="utf-8") as f:
