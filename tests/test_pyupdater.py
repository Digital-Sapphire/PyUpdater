# --------------------------------------------------------------------------
# Copyright (c) 2016 Digital Sapphire
#
# Permission is hereby granted, free of charge, to any person obtaining
# a copy of this software and associated documentation files
# (the "Software"), to deal in the Software without restriction, including
# without limitation the rights to use, copy, modify, merge, publish,
# distribute, sublicense, and/or sell copies of the Software, and to permit
# persons to whom the Software is furnished to do so, subject to the
# following conditions:
#
# The above copyright notice and this permission notice shall be
# included in all copies or substantial portions of the Software.
#
# THE SOFTWARE IS PROVIDED "AS IS", WITHOUT WARRANTY OF
# ANY KIND, EXPRESS OR IMPLIED, INCLUDING BUT NOT LIMITED
# TO THE WARRANTIES OF MERCHANTABILITY, FITNESS FOR A
# PARTICULAR PURPOSE AND NONINFRINGEMENT. IN NO EVENT
# SHALL THE AUTHORS OR COPYRIGHT HOLDERS BE LIABLE FOR
# ANY CLAIM, DAMAGES OR OTHER LIABILITY, WHETHER IN AN
# ACTION OF CONTRACT, TORT OR OTHERWISE, ARISING FROM,
# OUT OF OR IN CONNECTION WITH THE SOFTWARE OR THE USE
# OR OTHER DEALINGS IN THE SOFTWARE.
# --------------------------------------------------------------------------
from __future__ import print_function, unicode_literals

import shutil
import subprocess
import os
import sys
import time
import filelock
from dsdev_utils.paths import ChDir
import pytest
<<<<<<< HEAD
import appdirs
=======
>>>>>>> 68814ad7

from pyupdater import PyUpdater
from tconfig import TConfig

AUTO_UPDATE_PAUSE = 30
if sys.platform == 'win32':
    AUTO_UPDATE_PAUSE += 10

LOCK_TIMEOUT = 5*60  # ten minutes timeout
APP_NAME = 'Acme'


@pytest.mark.usefixtures('cleandir', 'create_keypack', 'pyu')
class TestSetup(object):

    def test_directory_creation(self):
        data_dir = os.getcwd()
        pyu_data_dir = os.path.join(data_dir, 'pyu-data')
        t_config = TConfig()
        t_config.DATA_DIR = data_dir
        pyu = PyUpdater(t_config)
        pyu.setup()
        assert os.path.exists(pyu_data_dir)
        assert os.path.exists(os.path.join(pyu_data_dir, 'deploy'))
        assert os.path.exists(os.path.join(pyu_data_dir, 'files'))
        assert os.path.exists(os.path.join(pyu_data_dir, 'new'))


class TestExecutionExtraction(object):

    @pytest.mark.parametrize("custom_dir, port",
                             [(True, 8000), (False, 8001)])
<<<<<<< HEAD
    def test_execution_one_file_extract(self, cleandir, datadir, simpleserver,
                                        pyu, custom_dir, port):
        data_dir = datadir['update_repo_extract']
        pyu.setup()

        # We are moving all of the files from the deploy directory to the
        # cwd. We will start a simple http server to use for updates
        with ChDir(data_dir):
            simpleserver.start(port)

            cmd = 'python build_onefile_extract.py %s %s' % (custom_dir, port)
            os.system(cmd)

            # Moving all files from the deploy directory to the cwd
            # since that is where we will start the simple server
            deploy_dir = os.path.join('pyu-data', 'deploy')
            assert os.path.exists(deploy_dir)
            test_cwd = os.getcwd()
            with ChDir(deploy_dir):
                files = os.listdir(os.getcwd())
                for f in files:
                    if f == '.DS_Store':
                        continue
                    shutil.move(f, test_cwd)

            app_name = 'Acme'
            if sys.platform == 'win32':
                app_name += '.exe'

            with open('pyu.log', 'w') as f:
                f.write('')

            if sys.platform != 'win32':
                app_name = './{}'.format(app_name)

            if custom_dir:
                # update with custom_dir is multiprocessing-safe
                lock_path = 'pyu.lock'
            else:
                if not os.path.exists(appdirs.user_data_dir(APP_NAME)):
                    os.makedirs(appdirs.user_data_dir(APP_NAME))
                lock_path = os.path.join(appdirs.user_data_dir(APP_NAME),
                                         'pyu.lock')

            update_lock = filelock.FileLock(lock_path, LOCK_TIMEOUT)

            output_file = 'version1.txt'
            with update_lock.acquire(LOCK_TIMEOUT, 5):
                count = 0
                while count < 5:
                    # Call the binary to self update
                    subprocess.call(app_name, shell=True)
                    if os.path.exists(output_file):
                        break
                    count += 1
                    print("Retrying app launch")
                    # Allow enough time for update process to complete.
                    time.sleep(AUTO_UPDATE_PAUSE)

            # Call the binary to ensure it's
            # the updated binary
            subprocess.call(app_name, shell=True)

            simpleserver.stop()
            # Detect if it was an overwrite error
            assert os.path.exists(app_name)
            assert os.path.exists(output_file)
            with open(output_file, 'r') as f:
                output = f.read().strip()
            assert output == '4.2'

            if os.path.exists(app_name):
                os.remove(app_name)

            if os.path.exists(output_file):
                os.remove(output_file)

    @pytest.mark.parametrize("custom_dir, port",
                             [(True, 8002),
                              (False, 8003)])
    def test_execution_one_dir_extract(self, cleandir, datadir, simpleserver,
                                       pyu, custom_dir, port):
        data_dir = datadir['update_repo_extract']
        pyu.setup()

        # We are moving all of the files from the deploy directory to the
        # cwd. We will start a simple http server to use for updates
        with ChDir(data_dir):
            simpleserver.start(port)

            cmd = 'python build_onedir_extract.py %s %s' % (custom_dir, port)
            os.system(cmd)

            # Moving all files from the deploy directory to the cwd
            # since that is where we will start the simple server
            deploy_dir = os.path.join('pyu-data', 'deploy')
            assert os.path.exists(deploy_dir)
            test_cwd = os.getcwd()
            with ChDir(deploy_dir):
                files = os.listdir(os.getcwd())
                for f in files:
                    if f == '.DS_Store':
                        continue
                    shutil.move(f, test_cwd)

            dir_name = 'Acme'
            app_name = dir_name
            assert os.path.exists(dir_name)
            assert os.path.isdir(dir_name)
            if sys.platform == 'win32':
                app_name += '.exe'

            with open('pyu.log', 'w') as f:
                f.write('')

            app_name = os.path.join(dir_name, app_name)

            if sys.platform != 'win32':
                app_name = './{}'.format(app_name)

            if custom_dir:
                # update with custom_dir is multiprocessing-safe
                lock_path = 'pyu.lock'
            else:
                if not os.path.exists(appdirs.user_data_dir(APP_NAME)):
                    os.makedirs(appdirs.user_data_dir(APP_NAME))
                lock_path = os.path.join(appdirs.user_data_dir(APP_NAME),
                                         'pyu.lock')

            update_lock = filelock.FileLock(lock_path, LOCK_TIMEOUT)

            assert os.path.exists(output_file)
            with open(output_file, 'r') as f:
                output = f.read().strip()
            assert output == '4.2'

            if os.path.exists(app_name):
                os.remove(app_name)

            if os.path.exists(output_file):
                os.remove(output_file)

    @pytest.mark.parametrize("custom_dir, port",
                             [pytest.param(True, 8002, marks=pytest.mark.xfail),
                              pytest.param(False, 8003, marks=pytest.mark.xfail)])
    def test_execution_one_dir_extract(self, cleandir, datadir, simpleserver, pyu,
=======
    def test_execution_one_file_extract(self, cleandir, datadir, simpleserver, pyu,
>>>>>>> 68814ad7
                                       custom_dir, port):
        data_dir = datadir['update_repo_extract']
        pyu.setup()

        # We are moving all of the files from the deploy directory to the
        # cwd. We will start a simple http server to use for updates
        with ChDir(data_dir):
            simpleserver.start(port)

            cmd = 'python build_onefile_extract.py %s %s' % (custom_dir, port)
            os.system(cmd)

            # Moving all files from the deploy directory to the cwd
            # since that is where we will start the simple server
            deploy_dir = os.path.join('pyu-data', 'deploy')
            assert os.path.exists(deploy_dir)
            test_cwd = os.getcwd()
            with ChDir(deploy_dir):
                files = os.listdir(os.getcwd())
                for f in files:
                    if f == '.DS_Store':
                        continue
                    shutil.move(f, test_cwd)

            app_name = 'Acme'
            if sys.platform == 'win32':
                app_name += '.exe'

            with open('pyu.log', 'w') as f:
                f.write('')

            if sys.platform != 'win32':
                app_name = './{}'.format(app_name)

            if custom_dir:
                # update with custom_dir is multiprocessing-safe
                # create a dummy lock here to uniform the code
                update_lock = multiprocessing.Lock()
            else:
                update_lock = UPDATE_LOCK

            output_file = 'version1.txt'
<<<<<<< HEAD
            with update_lock.acquire(LOCK_TIMEOUT, 5):
=======
            with update_lock:
>>>>>>> 68814ad7
                count = 0
                while count < 5:
                    # Call the binary to self update
                    subprocess.call(app_name, shell=True)
                    if os.path.exists(output_file):
                        break
                    count += 1
                    print("Retrying app launch")
                    # Allow enough time for update process to complete.
                    time.sleep(AUTO_UPDATE_PAUSE)

            # Call the binary to ensure it's
            # the updated binary
            subprocess.call(app_name, shell=True)

            simpleserver.stop()

<<<<<<< HEAD
=======
            assert os.path.exists(output_file)
            with open(output_file, 'r') as f:
                output = f.read().strip()
            assert output == '4.2'

            if os.path.exists(app_name):
                os.remove(app_name)

            if os.path.exists(output_file):
                os.remove(output_file)

    @pytest.mark.parametrize("custom_dir, port",
                             [pytest.param(True, 8002, marks=pytest.mark.xfail),
                              pytest.param(False, 8003, marks=pytest.mark.xfail)])
    def test_execution_one_dir_extract(self, cleandir, datadir, simpleserver, pyu,
                                       custom_dir, port):
        data_dir = datadir['update_repo_extract']
        pyu.setup()

        # We are moving all of the files from the deploy directory to the
        # cwd. We will start a simple http server to use for updates
        with ChDir(data_dir):
            simpleserver.start(port)

            cmd = 'python build_onefile_extract.py %s %s' % (custom_dir, port)
            os.system(cmd)

            # Moving all files from the deploy directory to the cwd
            # since that is where we will start the simple server
            deploy_dir = os.path.join('pyu-data', 'deploy')
            assert os.path.exists(deploy_dir)
            test_cwd = os.getcwd()
            with ChDir(deploy_dir):
                files = os.listdir(os.getcwd())
                for f in files:
                    if f == '.DS_Store':
                        continue
                    shutil.move(f, test_cwd)

            app_name = 'Acme'
            if sys.platform == 'win32':
                app_name += '.exe'

            with open('pyu.log', 'w') as f:
                f.write('')

            if sys.platform != 'win32':
                app_name = './{}'.format(app_name)

            if custom_dir:
                # update with custom_dir is multiprocessing-safe
                # create a dummy lock here to uniform the code
                update_lock = multiprocessing.Lock()
            else:
                update_lock = UPDATE_LOCK

            output_file = 'version1.txt'
            with update_lock:
                count = 0
                while count < 5:
                    # Call the binary to self update
                    subprocess.call(app_name, shell=True)
                    if os.path.exists(output_file):
                        break
                    count += 1
                    print("Retrying app launch")
                    # Allow enough time for update process to complete.
                    time.sleep(AUTO_UPDATE_PAUSE)

            # Call the binary to ensure it's
            # the updated binary
            subprocess.call(app_name, shell=True)

            simpleserver.stop()

>>>>>>> 68814ad7
            assert os.path.exists(output_file)
            with open(output_file, 'r') as f:
                output = f.read().strip()
            assert output == '4.2'

            if os.path.exists(app_name):
                shutil.rmtree(os.path.dirname(app_name))

            if os.path.exists(output_file):
                os.remove(output_file)


class TestExecutionRestart(object):

    @pytest.mark.parametrize("custom_dir, port",
                             [(True, 8004), (False, 8005)])
<<<<<<< HEAD
    def test_execution_one_file_restart(self, cleandir, datadir, simpleserver,
                                        pyu, custom_dir, port):
=======
    def test_execution_one_file_restart(self, cleandir, datadir, simpleserver, pyu,
                                        custom_dir, port):
>>>>>>> 68814ad7
        data_dir = datadir['update_repo_restart']
        pyu.setup()

        # We are moving all of the files from the deploy directory to the
        # cwd. We will start a simple http server to use for updates
        with ChDir(data_dir):
            print("***** CWD *****")
            print(os.path.abspath(data_dir))
<<<<<<< HEAD
            simpleserver.start(port)

            cmd = 'python build_onefile_restart.py %s %s' % (custom_dir, port)
            os.system(cmd)

            # Moving all files from the deploy directory to the cwd
            # since that is where we will start the simple server
            deploy_dir = os.path.join('pyu-data', 'deploy')
            assert os.path.exists(deploy_dir)
            test_cwd = os.getcwd()
            with ChDir(deploy_dir):
                files = os.listdir(os.getcwd())
                for f in files:
                    if f == '.DS_Store':
                        continue
                    shutil.move(f, test_cwd)

            app_name = 'Acme'
            if sys.platform == 'win32':
                app_name += '.exe'

            with open('pyu.log', 'w') as f:
                f.write('')

            if sys.platform != 'win32':
                app_name = './{}'.format(app_name)

            if custom_dir:
                # update with custom_dir is multiprocessing-safe
                lock_path = 'pyu.lock'
            else:
                if not os.path.exists(appdirs.user_data_dir(APP_NAME)):
                    os.makedirs(appdirs.user_data_dir(APP_NAME))
                lock_path = os.path.join(appdirs.user_data_dir(APP_NAME),
                                         'pyu.lock')

            update_lock = filelock.FileLock(lock_path, LOCK_TIMEOUT)

            version_file = 'version2.txt'
            with update_lock.acquire(LOCK_TIMEOUT, 5):
                count = 0
                while count < 5:
                    # Call the binary to self update
                    subprocess.call(app_name, shell=True)
                    if os.path.exists(version_file):
                        break
                    count += 1
                    print("Retrying app launch!")
                    # Allow enough time for update process to complete.
                    time.sleep(AUTO_UPDATE_PAUSE)

            simpleserver.stop()
            # Detect if it was an overwrite error
            assert os.path.exists(app_name)
            assert os.path.exists(version_file)
            with open(version_file, 'r') as f:
                output = f.read().strip()
            assert output == '4.2'

            if os.path.exists(app_name):
                os.remove(app_name)

            if os.path.exists(version_file):
                os.remove(version_file)

    @pytest.mark.parametrize("custom_dir, port",
                             [(True, 8006),
                              (False, 8007)])
    def test_execution_one_dir_restart(self, cleandir, datadir, simpleserver,
                                       pyu, custom_dir, port):
        data_dir = datadir['update_repo_restart']
        pyu.setup()

        # We are moving all of the files from the deploy directory to the
        # cwd. We will start a simple http server to use for updates
        with ChDir(data_dir):
            print("***** CWD *****")
            print(os.path.abspath(data_dir))
            simpleserver.start(port)

            cmd = 'python build_onedir_restart.py %s %s' % (custom_dir, port)
            os.system(cmd)

            # Moving all files from the deploy directory to the cwd
            # since that is where we will start the simple server
            deploy_dir = os.path.join('pyu-data', 'deploy')
            assert os.path.exists(deploy_dir)
            test_cwd = os.getcwd()
            with ChDir(deploy_dir):
                files = os.listdir(os.getcwd())
                for f in files:
                    if f == '.DS_Store':
                        continue
                    shutil.move(f, test_cwd)

            dir_name = 'Acme'
            app_name = dir_name
            assert os.path.exists(dir_name)
            assert os.path.isdir(dir_name)
            if sys.platform == 'win32':
                app_name += '.exe'

            with open('pyu.log', 'w') as f:
                f.write('')

            app_name = os.path.join(dir_name, app_name)

            if sys.platform != 'win32':
                app_name = './{}'.format(app_name)

            if custom_dir:
                # update with custom_dir is multiprocessing-safe
                lock_path = 'pyu.lock'
            else:
                if not os.path.exists(appdirs.user_data_dir(APP_NAME)):
                    os.makedirs(appdirs.user_data_dir(APP_NAME))
                lock_path = os.path.join(appdirs.user_data_dir(APP_NAME),
                                         'pyu.lock')

            update_lock = filelock.FileLock(lock_path, LOCK_TIMEOUT)

            assert os.path.exists(version_file)
            with open(version_file, 'r') as f:
                output = f.read().strip()
            assert output == '4.2'

            if os.path.exists(app_name):
                os.remove(app_name)

            if os.path.exists(version_file):
                os.remove(version_file)

    @pytest.mark.parametrize("custom_dir, port",
                             [pytest.param(True, 8006, marks=pytest.mark.xfail),
                              pytest.param(False, 8007, marks=pytest.mark.xfail)])
    def test_execution_one_dir_restart(self, cleandir, datadir, simpleserver, pyu,
                                       custom_dir, port):
        data_dir = datadir['update_repo_restart']
        pyu.setup()

        # We are moving all of the files from the deploy directory to the
        # cwd. We will start a simple http server to use for updates
        with ChDir(data_dir):
            print("***** CWD *****")
            print(os.path.abspath(data_dir))
=======
>>>>>>> 68814ad7
            simpleserver.start(port)

            cmd = 'python build_onefile_restart.py %s %s' % (custom_dir, port)
            os.system(cmd)

            # Moving all files from the deploy directory to the cwd
            # since that is where we will start the simple server
            deploy_dir = os.path.join('pyu-data', 'deploy')
            assert os.path.exists(deploy_dir)
            test_cwd = os.getcwd()
            with ChDir(deploy_dir):
                files = os.listdir(os.getcwd())
                for f in files:
                    if f == '.DS_Store':
                        continue
                    shutil.move(f, test_cwd)

            app_name = 'Acme'
            if sys.platform == 'win32':
                app_name += '.exe'

            with open('pyu.log', 'w') as f:
                f.write('')

            if sys.platform != 'win32':
                app_name = './{}'.format(app_name)

            if custom_dir:
                # update with custom_dir is multiprocessing-safe
                # create a dummy lock here to uniform the code
                update_lock = multiprocessing.Lock()
            else:
                update_lock = UPDATE_LOCK

            version_file = 'version2.txt'
<<<<<<< HEAD
            with update_lock.acquire(LOCK_TIMEOUT, 5):
=======
            with update_lock:
>>>>>>> 68814ad7
                count = 0
                while count < 5:
                    # Call the binary to self update
                    subprocess.call(app_name, shell=True)
                    if os.path.exists(version_file):
                        break
                    count += 1
                    print("Retrying app launch!")
                    # Allow enough time for update process to complete.
                    time.sleep(AUTO_UPDATE_PAUSE)

            simpleserver.stop()

<<<<<<< HEAD
=======
            assert os.path.exists(version_file)
            with open(version_file, 'r') as f:
                output = f.read().strip()
            assert output == '4.2'

            if os.path.exists(app_name):
                os.remove(app_name)

            if os.path.exists(version_file):
                os.remove(version_file)

    @pytest.mark.parametrize("custom_dir, port",
                             [pytest.param(True, 8006, marks=pytest.mark.xfail),
                              pytest.param(False, 8007, marks=pytest.mark.xfail)])
    def test_execution_one_dir_restart(self, cleandir, datadir, simpleserver, pyu,
                                       custom_dir, port):
        data_dir = datadir['update_repo_restart']
        pyu.setup()

        # We are moving all of the files from the deploy directory to the
        # cwd. We will start a simple http server to use for updates
        with ChDir(data_dir):
            print("***** CWD *****")
            print(os.path.abspath(data_dir))
            simpleserver.start(port)

            cmd = 'python build_onefile_restart.py %s %s' % (custom_dir, port)
            os.system(cmd)

            # Moving all files from the deploy directory to the cwd
            # since that is where we will start the simple server
            deploy_dir = os.path.join('pyu-data', 'deploy')
            assert os.path.exists(deploy_dir)
            test_cwd = os.getcwd()
            with ChDir(deploy_dir):
                files = os.listdir(os.getcwd())
                for f in files:
                    if f == '.DS_Store':
                        continue
                    shutil.move(f, test_cwd)

            app_name = 'Acme'
            if sys.platform == 'win32':
                app_name += '.exe'

            with open('pyu.log', 'w') as f:
                f.write('')

            if sys.platform != 'win32':
                app_name = './{}'.format(app_name)

            if custom_dir:
                # update with custom_dir is multiprocessing-safe
                # create a dummy lock here to uniform the code
                update_lock = multiprocessing.Lock()
            else:
                update_lock = UPDATE_LOCK

            version_file = 'version2.txt'
            with update_lock:
                count = 0
                while count < 5:
                    # Call the binary to self update
                    subprocess.call(app_name, shell=True)
                    if os.path.exists(version_file):
                        break
                    count += 1
                    print("Retrying app launch!")
                    # Allow enough time for update process to complete.
                    time.sleep(AUTO_UPDATE_PAUSE)

            simpleserver.stop()

>>>>>>> 68814ad7
            assert os.path.exists(version_file)
            with open(version_file, 'r') as f:
                output = f.read().strip()
            assert output == '4.2'

            if os.path.exists(app_name):
                shutil.rmtree(os.path.dirname(app_name))

            if os.path.exists(version_file):
                os.remove(version_file)<|MERGE_RESOLUTION|>--- conflicted
+++ resolved
@@ -32,10 +32,7 @@
 import filelock
 from dsdev_utils.paths import ChDir
 import pytest
-<<<<<<< HEAD
 import appdirs
-=======
->>>>>>> 68814ad7
 
 from pyupdater import PyUpdater
 from tconfig import TConfig
@@ -68,7 +65,6 @@
 
     @pytest.mark.parametrize("custom_dir, port",
                              [(True, 8000), (False, 8001)])
-<<<<<<< HEAD
     def test_execution_one_file_extract(self, cleandir, datadir, simpleserver,
                                         pyu, custom_dir, port):
         data_dir = datadir['update_repo_extract']
@@ -215,9 +211,6 @@
                              [pytest.param(True, 8002, marks=pytest.mark.xfail),
                               pytest.param(False, 8003, marks=pytest.mark.xfail)])
     def test_execution_one_dir_extract(self, cleandir, datadir, simpleserver, pyu,
-=======
-    def test_execution_one_file_extract(self, cleandir, datadir, simpleserver, pyu,
->>>>>>> 68814ad7
                                        custom_dir, port):
         data_dir = datadir['update_repo_extract']
         pyu.setup()
@@ -260,11 +253,7 @@
                 update_lock = UPDATE_LOCK
 
             output_file = 'version1.txt'
-<<<<<<< HEAD
             with update_lock.acquire(LOCK_TIMEOUT, 5):
-=======
-            with update_lock:
->>>>>>> 68814ad7
                 count = 0
                 while count < 5:
                     # Call the binary to self update
@@ -282,107 +271,24 @@
 
             simpleserver.stop()
 
-<<<<<<< HEAD
-=======
             assert os.path.exists(output_file)
             with open(output_file, 'r') as f:
                 output = f.read().strip()
             assert output == '4.2'
 
             if os.path.exists(app_name):
-                os.remove(app_name)
+                shutil.rmtree(os.path.dirname(app_name))
 
             if os.path.exists(output_file):
                 os.remove(output_file)
 
-    @pytest.mark.parametrize("custom_dir, port",
-                             [pytest.param(True, 8002, marks=pytest.mark.xfail),
-                              pytest.param(False, 8003, marks=pytest.mark.xfail)])
-    def test_execution_one_dir_extract(self, cleandir, datadir, simpleserver, pyu,
-                                       custom_dir, port):
-        data_dir = datadir['update_repo_extract']
-        pyu.setup()
-
-        # We are moving all of the files from the deploy directory to the
-        # cwd. We will start a simple http server to use for updates
-        with ChDir(data_dir):
-            simpleserver.start(port)
-
-            cmd = 'python build_onefile_extract.py %s %s' % (custom_dir, port)
-            os.system(cmd)
-
-            # Moving all files from the deploy directory to the cwd
-            # since that is where we will start the simple server
-            deploy_dir = os.path.join('pyu-data', 'deploy')
-            assert os.path.exists(deploy_dir)
-            test_cwd = os.getcwd()
-            with ChDir(deploy_dir):
-                files = os.listdir(os.getcwd())
-                for f in files:
-                    if f == '.DS_Store':
-                        continue
-                    shutil.move(f, test_cwd)
-
-            app_name = 'Acme'
-            if sys.platform == 'win32':
-                app_name += '.exe'
-
-            with open('pyu.log', 'w') as f:
-                f.write('')
-
-            if sys.platform != 'win32':
-                app_name = './{}'.format(app_name)
-
-            if custom_dir:
-                # update with custom_dir is multiprocessing-safe
-                # create a dummy lock here to uniform the code
-                update_lock = multiprocessing.Lock()
-            else:
-                update_lock = UPDATE_LOCK
-
-            output_file = 'version1.txt'
-            with update_lock:
-                count = 0
-                while count < 5:
-                    # Call the binary to self update
-                    subprocess.call(app_name, shell=True)
-                    if os.path.exists(output_file):
-                        break
-                    count += 1
-                    print("Retrying app launch")
-                    # Allow enough time for update process to complete.
-                    time.sleep(AUTO_UPDATE_PAUSE)
-
-            # Call the binary to ensure it's
-            # the updated binary
-            subprocess.call(app_name, shell=True)
-
-            simpleserver.stop()
-
->>>>>>> 68814ad7
-            assert os.path.exists(output_file)
-            with open(output_file, 'r') as f:
-                output = f.read().strip()
-            assert output == '4.2'
-
-            if os.path.exists(app_name):
-                shutil.rmtree(os.path.dirname(app_name))
-
-            if os.path.exists(output_file):
-                os.remove(output_file)
-
 
 class TestExecutionRestart(object):
 
     @pytest.mark.parametrize("custom_dir, port",
                              [(True, 8004), (False, 8005)])
-<<<<<<< HEAD
     def test_execution_one_file_restart(self, cleandir, datadir, simpleserver,
                                         pyu, custom_dir, port):
-=======
-    def test_execution_one_file_restart(self, cleandir, datadir, simpleserver, pyu,
-                                        custom_dir, port):
->>>>>>> 68814ad7
         data_dir = datadir['update_repo_restart']
         pyu.setup()
 
@@ -391,7 +297,6 @@
         with ChDir(data_dir):
             print("***** CWD *****")
             print(os.path.abspath(data_dir))
-<<<<<<< HEAD
             simpleserver.start(port)
 
             cmd = 'python build_onefile_restart.py %s %s' % (custom_dir, port)
@@ -537,8 +442,6 @@
         with ChDir(data_dir):
             print("***** CWD *****")
             print(os.path.abspath(data_dir))
-=======
->>>>>>> 68814ad7
             simpleserver.start(port)
 
             cmd = 'python build_onefile_restart.py %s %s' % (custom_dir, port)
@@ -574,11 +477,7 @@
                 update_lock = UPDATE_LOCK
 
             version_file = 'version2.txt'
-<<<<<<< HEAD
             with update_lock.acquire(LOCK_TIMEOUT, 5):
-=======
-            with update_lock:
->>>>>>> 68814ad7
                 count = 0
                 while count < 5:
                     # Call the binary to self update
@@ -591,89 +490,12 @@
                     time.sleep(AUTO_UPDATE_PAUSE)
 
             simpleserver.stop()
-
-<<<<<<< HEAD
-=======
             assert os.path.exists(version_file)
             with open(version_file, 'r') as f:
                 output = f.read().strip()
             assert output == '4.2'
 
             if os.path.exists(app_name):
-                os.remove(app_name)
-
-            if os.path.exists(version_file):
-                os.remove(version_file)
-
-    @pytest.mark.parametrize("custom_dir, port",
-                             [pytest.param(True, 8006, marks=pytest.mark.xfail),
-                              pytest.param(False, 8007, marks=pytest.mark.xfail)])
-    def test_execution_one_dir_restart(self, cleandir, datadir, simpleserver, pyu,
-                                       custom_dir, port):
-        data_dir = datadir['update_repo_restart']
-        pyu.setup()
-
-        # We are moving all of the files from the deploy directory to the
-        # cwd. We will start a simple http server to use for updates
-        with ChDir(data_dir):
-            print("***** CWD *****")
-            print(os.path.abspath(data_dir))
-            simpleserver.start(port)
-
-            cmd = 'python build_onefile_restart.py %s %s' % (custom_dir, port)
-            os.system(cmd)
-
-            # Moving all files from the deploy directory to the cwd
-            # since that is where we will start the simple server
-            deploy_dir = os.path.join('pyu-data', 'deploy')
-            assert os.path.exists(deploy_dir)
-            test_cwd = os.getcwd()
-            with ChDir(deploy_dir):
-                files = os.listdir(os.getcwd())
-                for f in files:
-                    if f == '.DS_Store':
-                        continue
-                    shutil.move(f, test_cwd)
-
-            app_name = 'Acme'
-            if sys.platform == 'win32':
-                app_name += '.exe'
-
-            with open('pyu.log', 'w') as f:
-                f.write('')
-
-            if sys.platform != 'win32':
-                app_name = './{}'.format(app_name)
-
-            if custom_dir:
-                # update with custom_dir is multiprocessing-safe
-                # create a dummy lock here to uniform the code
-                update_lock = multiprocessing.Lock()
-            else:
-                update_lock = UPDATE_LOCK
-
-            version_file = 'version2.txt'
-            with update_lock:
-                count = 0
-                while count < 5:
-                    # Call the binary to self update
-                    subprocess.call(app_name, shell=True)
-                    if os.path.exists(version_file):
-                        break
-                    count += 1
-                    print("Retrying app launch!")
-                    # Allow enough time for update process to complete.
-                    time.sleep(AUTO_UPDATE_PAUSE)
-
-            simpleserver.stop()
-
->>>>>>> 68814ad7
-            assert os.path.exists(version_file)
-            with open(version_file, 'r') as f:
-                output = f.read().strip()
-            assert output == '4.2'
-
-            if os.path.exists(app_name):
                 shutil.rmtree(os.path.dirname(app_name))
 
             if os.path.exists(version_file):
