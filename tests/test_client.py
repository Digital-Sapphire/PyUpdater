--- conflicted
+++ resolved
@@ -31,18 +31,14 @@
 import pathlib
 import time
 
+from dsdev_utils.helpers import EasyAccessDict
 from dsdev_utils.system import get_system
 from dsdev_utils.paths import ChDir, remove_any
 import pytest
 
-<<<<<<< HEAD
 from pyupdater import settings
-from pyupdater.client import Client
-from pyupdater.client.updates import (
-    gen_user_friendly_version, get_highest_version, LibUpdate)
-=======
 from pyupdater.client import Client, get_highest_version
->>>>>>> 39831fff
+from pyupdater.client.updates import LibUpdate
 from tconfig import TConfig
 
 
@@ -233,26 +229,23 @@
         }
     }
 
-<<<<<<< HEAD
-    def test1(self):
-        data = EasyAccessDict(self.version_data)
-        assert (
-            get_highest_version("Acme", "mac", "alpha", data, strict=False)
-            == "4.4.3.2.0"
-        )
-
-
-class TestMissingStable(object):
-
-    version_data = {
-        "latest": {
-            "Acme": {"beta": {"mac": "4.4.1.1.0"}, "alpha": {"mac": "4.4.2.0.5"}}
-        }
-    }
-
-    def test1(self):
-        data = EasyAccessDict(self.version_data)
-        assert get_highest_version("Acme", "mac", "stable", data, strict=True) is None
+    @pytest.mark.parametrize(
+        ["channel", "expected"],
+        [("alpha", "4.4.2.0.5"), ("beta", "4.4.1.1.0"), ("stable", "4.4.3.2.0")]
+    )
+    def test_strict(self, channel, expected):
+        args = ("Acme", "mac", channel, self.version_data)
+        assert get_highest_version(*args, strict=True).pyu_format() == expected
+
+    def test_not_strict(self):
+        args = ("Acme", "mac", "alpha", self.version_data)
+        assert get_highest_version(*args, strict=False).pyu_format() == "4.4.3.2.0"
+
+    def test_missing_stable(self):
+        data = self.version_data.copy()
+        data["latest"]["Acme"].pop("stable")
+        args = ("Acme", "mac", "stable", data)
+        assert get_highest_version(*args, strict=True) is None
 
 
 @pytest.mark.usefixtures("cleandir")
@@ -298,23 +291,4 @@
         # download and patch
         assert LibUpdate(data).download()
         assert patch_update in methods_called
-        assert full_update not in methods_called
-=======
-    @pytest.mark.parametrize(
-        ["channel", "expected"],
-        [("alpha", "4.4.2.0.5"), ("beta", "4.4.1.1.0"), ("stable", "4.4.3.2.0")]
-    )
-    def test_strict(self, channel, expected):
-        args = ("Acme", "mac", channel, self.version_data)
-        assert get_highest_version(*args, strict=True).pyu_format() == expected
-
-    def test_not_strict(self):
-        args = ("Acme", "mac", "alpha", self.version_data)
-        assert get_highest_version(*args, strict=False).pyu_format() == "4.4.3.2.0"
-
-    def test_missing_stable(self):
-        data = self.version_data.copy()
-        data["latest"]["Acme"].pop("stable")
-        args = ("Acme", "mac", "stable", data)
-        assert get_highest_version(*args, strict=True) is None
->>>>>>> 39831fff
+        assert full_update not in methods_called