--- conflicted
+++ resolved
@@ -32,13 +32,7 @@
 except ImportError:
     from collections import MutableMapping as dictmixin
 
-<<<<<<< HEAD
-=======
-import certifi
-<<<<<<< HEAD
->>>>>>> origin/remove-client-dependencies
-=======
->>>>>>> e511e07b
+
 from dsdev_utils.helpers import lazy_import
 from dsdev_utils.paths import ChDir, remove_any
 from stevedore.extension import ExtensionManager
