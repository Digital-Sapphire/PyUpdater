--- conflicted
+++ resolved
@@ -329,12 +329,9 @@
 
     We do not impose any versioning requirements yet, such as defined in
     packaging.version.VERSION_PATTERN.
-<<<<<<< HEAD
-=======
 
     todo: Mention that package.parse_platform has been removed,
      use parse_archive_name instead.
->>>>>>> bdd865f5
     """
     archive_name_pattern = (
         r"^(?P<app_name>[\w -]+)"
