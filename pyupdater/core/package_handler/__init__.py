# ------------------------------------------------------------------------------
# Copyright (c) 2015-2020 Digital Sapphire
#
# Permission is hereby granted, free of charge, to any person obtaining
# a copy of this software and associated documentation files
# (the "Software"), to deal in the Software without restriction, including
# without limitation the rights to use, copy, modify, merge, publish,
# distribute, sublicense, and/or sell copies of the Software, and to permit
# persons to whom the Software is furnished to do so, subject to the
# following conditions:
#
# The above copyright notice and this permission notice shall be
# included in all copies or substantial portions of the Software.
#
# THE SOFTWARE IS PROVIDED "AS IS", WITHOUT WARRANTY OF
# ANY KIND, EXPRESS OR IMPLIED, INCLUDING BUT NOT LIMITED
# TO THE WARRANTIES OF MERCHANTABILITY, FITNESS FOR A
# PARTICULAR PURPOSE AND NONINFRINGEMENT. IN NO EVENT
# SHALL THE AUTHORS OR COPYRIGHT HOLDERS BE LIABLE FOR
# ANY CLAIM, DAMAGES OR OTHER LIABILITY, WHETHER IN AN
# ACTION OF CONTRACT, TORT OR OTHERWISE, ARISING FROM,
# OUT OF OR IN CONNECTION WITH THE SOFTWARE OR THE USE
# OR OTHER DEALINGS IN THE SOFTWARE.
# ------------------------------------------------------------------------------
from __future__ import print_function, unicode_literals
import logging
import multiprocessing
import os
import shutil
import sys

from dsdev_utils.crypto import get_package_hashes as gph
from dsdev_utils.helpers import EasyAccessDict
from dsdev_utils.paths import ChDir

from pyupdater import settings
from pyupdater.utils import PyuVersion, get_size_in_bytes as in_bytes
from pyupdater.utils.storage import Storage

from .package import remove_previous_versions, Package
from .patch import make_patch, Patch

log = logging.getLogger(__name__)


class PackageHandler(object):
    """Handles finding, sorting, getting meta-data, moving packages.

    Kwargs:

        app (instance): Config object
    """

    def __init__(self, config=None):
        # Configuration data
        self.config = None

        # Version manifest file
        self.version_data = None

        # Specifies if the config file needs to be loaded
        self.config_loaded = False

        # Used to store config information
        self.db = Storage()

        if config:
            # Support for creating patches
            self.patch_support = config.get("UPDATE_PATCHES", True) is True
        else:
            self.patch_support = False

        # References the pyu-data folder in the root of repo
        self.data_dir = os.path.join(os.getcwd(), settings.USER_DATA_FOLDER)
        self.files_dir = os.path.join(self.data_dir, "files")
        self.deploy_dir = os.path.join(self.data_dir, "deploy")
        self.new_dir = os.path.join(self.data_dir, "new")
        self.config_dir = os.path.join(os.getcwd(), settings.CONFIG_DATA_FOLDER)
        self.setup()

    def setup(self):
        """Creates working directories & loads json files."""
        if self.data_dir is not None:
            self._setup()

    def _setup(self):
        self._setup_work_dirs()
        if self.config_loaded is False:
            self.version_data = self._load_version_file()
            self.config = self._load_config()
            self.config_loaded = True

    def process_packages(self, report_errors=False):
        """Gets a list of updates to process.  Adds the name of an
        update to the version file if not already present.  Processes
        all packages.  Updates the version file meta-data. Then writes
        version file back to disk.
        """
        if self.patch_support:
            log.info("Patch support enabled")
        else:
            log.info("Patch support disabled")

        # Getting a list of meta data from all packages in the
        # pyu-data/new directory. Also create a patch manifest
        # to create patches.
        pkg_manifest, patch_manifest = self._get_package_list(report_errors)

        patches = PackageHandler._make_patches(patch_manifest)
        PackageHandler._cleanup(patch_manifest)
        PackageHandler._add_patches_to_packages(
            pkg_manifest, patches, self.patch_support
        )
        PackageHandler._update_version_meta(self.version_data, pkg_manifest)

        self._write_version_meta_to_file(self.version_data)
        self._write_config_to_file(self.config)
        self._move_packages(pkg_manifest)

    def _setup_work_dirs(self):
        # Sets up work dirs on dev machine.  Creates the following folder
        #    - Data dir
        # Then inside the data folder it creates 3 more folders
        #    - New - for new updates that need to be signed
        #    - Deploy - All files ready to upload are placed here.
        #    - Files - All updates are placed here for future reference
        #
        # This is non destructive
        dirs = [
            self.data_dir,
            self.new_dir,
            self.deploy_dir,
            self.files_dir,
            self.config_dir,
        ]
        for d in dirs:
            if not os.path.exists(d):
                log.info("Creating dir: %s", d)
                os.mkdir(d)

    def _load_version_file(self):
        # If version file is found its loaded to memory
        # If no version file is found then one is created.
        version_data = self.db.load(settings.CONFIG_DB_KEY_VERSION_META)
        if version_data is None:  # pragma: no cover
            log.warning("Version file not found")
            version_data = {settings.UPDATES_KEY: {}}
            log.debug("Created new version file")
        return version_data

    def _load_config(self):
        # Loads config from db if exists.
        # If config doesn't exists create new one
        config = self.db.load(settings.CONFIG_DB_KEY_PY_REPO_CONFIG)
        if config is None:  # pragma: no cover
            log.debug("Creating new config file")
            config = {"patches": {}}
        return config

    def _get_package_list(self, report_errors):
        # Adds compatible packages to internal package manifest
        # for further processing
        # Process all packages in new folder and gets
        # url, hash and some outer info.
        log.info("Generating package list")
        # Clears manifest if sign updates runs more the once without
        # app being restarted
        package_manifest = []
        patch_manifest = []
        bad_packages = []
        with ChDir(self.new_dir):
            # Getting a list of all files in the new dir
            packages = os.listdir(os.getcwd())
            for p in packages:
                # On package initialization we do the following
                # 1. Check for a supported archive
                # 2. get required info: version, platform, hash
                # If any check fails new_pkg.info['status'] will be False
                # You can query new_pkg.info['reason'] for the reason
                new_pkg = Package(p)
                if new_pkg.info["status"] is False:
                    # Package failed at something
                    # new_pkg.info['reason'] will tell why
                    bad_packages.append(new_pkg)
                    continue

                # Add package hash
                new_pkg.file_hash = gph(new_pkg.filename)
                new_pkg.file_size = in_bytes(new_pkg.filename)

                PackageHandler._update_file_list(self.version_data, new_pkg)

                package_manifest.append(new_pkg)
                PackageHandler._add_package_to_config(new_pkg, self.config)

                if self.patch_support:
                    data = {
                        "filename": p,
                        "files_dir": self.files_dir,
                        "new_dir": self.new_dir,
                        "version_data": self.version_data,
                        "pkg_info": new_pkg,
                        "config": self.config,
                    }
                    _patch = Patch(**data)

                    if _patch.ok:
                        patch_manifest.append(_patch)

        if report_errors is True:  # pragma: no cover
            log.warning("Bad package & reason for being naughty:")
            for b in bad_packages:
                log.warning(b.name, b.info["reason"])

        return package_manifest, patch_manifest

    @staticmethod
    def _add_package_to_config(p, data):
        if "package" not in data.keys():
            data["package"] = {}
            log.debug("Initializing config for packages")
        # First package with current name so add platform and version
        version_key = p.version.pyu_format()
        if p.name not in data["package"].keys():
            data["package"][p.name] = {p.platform: version_key}
            log.debug("Adding new package to config")
        else:
            # Adding platform and version
            if p.platform not in data["package"][p.name].keys():
                data["package"][p.name][p.platform] = version_key
                log.debug("Adding new arch to package-config: %s", p.platform)
            else:
                # Getting current version for platform
                current_version = PyuVersion(data["package"][p.name][p.platform])
                # Updating version if applicable
                # todo: what about release channels?
                if p.version > current_version:
                    log.debug("Adding new version to package-config")
                    data["package"][p.name][p.platform] = version_key

    @staticmethod
    def _cleanup(patch_manifest):
        # Remove old archives that were previously used to create patches
        if len(patch_manifest) < 1:
            return
        log.info("Cleaning up stale files")
        for p in patch_manifest:
            remove_previous_versions(os.path.dirname(p.src), p.dst)

    @staticmethod
    def _make_patches(patch_manifest):
        pool_output = []
        if len(patch_manifest) < 1:
            return pool_output
        log.info("Starting patch creation")
        if sys.platform != "win32":
            try:
                cpu_count = multiprocessing.cpu_count() * 2
            except Exception as err:
                log.debug(err, exc_info=True)
                log.warning("Cannot get cpu count from os. Using default 2")
                cpu_count = 2

            pool = multiprocessing.Pool(processes=cpu_count)
            pool_output = pool.map(make_patch, patch_manifest)
        else:
            pool_output = []
            for p in patch_manifest:
                pool_output.append(make_patch(p))
        return pool_output

    @staticmethod
    def _add_patches_to_packages(package_manifest, patches, patch_support):
        if patches is not None and len(patches) >= 1:
            log.debug("Adding patches to package list")
            for p in patches:
                if not p.ok or not os.path.exists(p.patch_name):
                    continue

                log.debug("We have a good patch: %s", p)
                for pm in package_manifest:
                    if p.dst_filename == pm.filename:
                        pm.patch = p
                        pm.patch.hash = gph(pm.patch.patch_name)
                        pm.patch.size = in_bytes(pm.patch.patch_name)
                        break
                    else:
                        log.debug("No patch match found")
        else:
            if patch_support is True:
                log.debug("No patches found: %s", patches)

    @staticmethod
<<<<<<< HEAD
    def _update_file_list(json_data, package_info):
        files = json_data[settings.UPDATES_KEY]
        latest = json_data.get(settings.LATEST_KEY)
        if latest is None:
            json_data[settings.LATEST_KEY] = {}
=======
    def _update_file_list(version_data, package_info):
        files = version_data[settings.UPDATES_KEY]
        latest = version_data.get(settings.LATEST_KEY)
        if latest is None:
            version_data[settings.LATEST_KEY] = {}
>>>>>>> 39831fff
        filename = files.get(package_info.name)
        if filename is None:
            log.debug("Adding %s to file list", package_info.name)
            version_data[settings.UPDATES_KEY][package_info.name] = {}

<<<<<<< HEAD
        latest_package = json_data[settings.LATEST_KEY].get(package_info.name)
        if latest_package is None:
            json_data[settings.LATEST_KEY][package_info.name] = {}

        latest_package = json_data[settings.LATEST_KEY][package_info.name]
        latest_channel = latest_package.get(package_info.channel)
        if latest_channel is None:
            json_data[settings.LATEST_KEY][package_info.name][package_info.channel] = {}
        return json_data
=======
        latest_package = version_data[settings.LATEST_KEY].get(package_info.name)
        if latest_package is None:
            version_data[settings.LATEST_KEY][package_info.name] = {}

        latest_package = version_data[settings.LATEST_KEY][package_info.name]
        latest_channel = latest_package.get(package_info.channel)
        if latest_channel is None:
            version_data[settings.LATEST_KEY][package_info.name][package_info.channel] = {}
        return version_data
>>>>>>> 39831fff

    @staticmethod
    def _manifest_to_version_file_compat(package_info):
        # Converting info to version file format
        info = {
            "file_hash": package_info.file_hash,
            "file_size": package_info.file_size,
            "filename": package_info.filename,
        }

        # Adding patch info if available
        if package_info.patch is not None:
            info["patch_name"] = package_info.patch.basename
            info["patch_hash"] = package_info.patch.hash
            info["patch_size"] = package_info.patch.size

        return info

    @staticmethod
    def _update_version_meta(version_data, package_manifest):
        # Adding version metadata from scanned packages to our version manifest
        log.info("Adding package meta-data to version manifest")
        easy_dict = EasyAccessDict(version_data)
        for p in package_manifest:
            info = PackageHandler._manifest_to_version_file_compat(p)

            version_key = p.version.pyu_format()
            easy_key = "{}*{}*{}".format(settings.UPDATES_KEY, p.name, version_key)
            existing_version = easy_dict.get(easy_key)
            log.debug("Package Info: %s", existing_version or "none")

            # If we cannot get a version number this must be the first version
            # of its kind.
            if existing_version is None:
                log.debug("Adding new version to file")

                # First version with this package name
                version_data[settings.UPDATES_KEY][p.name][version_key] = {}
                platform_key = "{}*{}*{}*{}".format(
                    settings.UPDATES_KEY, p.name, version_key, "platform"
                )

                platform = easy_dict.get(platform_key)
                if platform is None:
                    _name = version_data[settings.UPDATES_KEY][p.name]
                    _name[version_key][p.platform] = info

            else:
                # package already present, adding another version to it
                log.debug("Appending info data to version file")
                _updates = version_data[settings.UPDATES_KEY]
                _updates[p.name][version_key][p.platform] = info

            # Add each package to latest section separated by release channel
<<<<<<< HEAD
            json_data[settings.LATEST_KEY][p.name][p.channel][p.platform] = p.version
        return json_data
=======
            version_data[settings.LATEST_KEY][p.name][p.channel][p.platform] = version_key
        return version_data
>>>>>>> 39831fff

    def _write_version_meta_to_file(self, version_data):
        # Writes json data to disk
        log.debug("Saving version meta-data")
        self.db.save(settings.CONFIG_DB_KEY_VERSION_META, version_data)

    def _write_config_to_file(self, config_data):
        log.debug("Saving config data")
        self.db.save(settings.CONFIG_DB_KEY_PY_REPO_CONFIG, config_data)

    def _move_packages(self, package_manifest):
        if len(package_manifest) < 1:
            return
        log.info("Moving packages to deploy folder")
        for p in package_manifest:
            with ChDir(self.new_dir):
                if p.patch is not None:
                    if os.path.exists(os.path.join(self.deploy_dir, p.patch.basename)):
                        os.remove(os.path.join(self.deploy_dir, p.patch.basename))
                    log.debug("Moving %s to %s", p.patch.basename, self.deploy_dir)
                    if os.path.exists(p.patch.basename):
                        shutil.move(p.patch.basename, self.deploy_dir)

                shutil.copy(p.filename, self.deploy_dir)
                log.debug("Copying %s to %s", p.filename, self.deploy_dir)

                if os.path.exists(os.path.join(self.files_dir, p.filename)):
                    os.remove(os.path.join(self.files_dir, p.filename))
                shutil.move(p.filename, self.files_dir)
                log.debug("Moving %s to %s", p.filename, self.files_dir)<|MERGE_RESOLUTION|>--- conflicted
+++ resolved
@@ -291,35 +291,16 @@
                 log.debug("No patches found: %s", patches)
 
     @staticmethod
-<<<<<<< HEAD
-    def _update_file_list(json_data, package_info):
-        files = json_data[settings.UPDATES_KEY]
-        latest = json_data.get(settings.LATEST_KEY)
-        if latest is None:
-            json_data[settings.LATEST_KEY] = {}
-=======
     def _update_file_list(version_data, package_info):
         files = version_data[settings.UPDATES_KEY]
         latest = version_data.get(settings.LATEST_KEY)
         if latest is None:
             version_data[settings.LATEST_KEY] = {}
->>>>>>> 39831fff
         filename = files.get(package_info.name)
         if filename is None:
             log.debug("Adding %s to file list", package_info.name)
             version_data[settings.UPDATES_KEY][package_info.name] = {}
 
-<<<<<<< HEAD
-        latest_package = json_data[settings.LATEST_KEY].get(package_info.name)
-        if latest_package is None:
-            json_data[settings.LATEST_KEY][package_info.name] = {}
-
-        latest_package = json_data[settings.LATEST_KEY][package_info.name]
-        latest_channel = latest_package.get(package_info.channel)
-        if latest_channel is None:
-            json_data[settings.LATEST_KEY][package_info.name][package_info.channel] = {}
-        return json_data
-=======
         latest_package = version_data[settings.LATEST_KEY].get(package_info.name)
         if latest_package is None:
             version_data[settings.LATEST_KEY][package_info.name] = {}
@@ -329,7 +310,6 @@
         if latest_channel is None:
             version_data[settings.LATEST_KEY][package_info.name][package_info.channel] = {}
         return version_data
->>>>>>> 39831fff
 
     @staticmethod
     def _manifest_to_version_file_compat(package_info):
@@ -384,13 +364,8 @@
                 _updates[p.name][version_key][p.platform] = info
 
             # Add each package to latest section separated by release channel
-<<<<<<< HEAD
-            json_data[settings.LATEST_KEY][p.name][p.channel][p.platform] = p.version
-        return json_data
-=======
             version_data[settings.LATEST_KEY][p.name][p.channel][p.platform] = version_key
         return version_data
->>>>>>> 39831fff
 
     def _write_version_meta_to_file(self, version_data):
         # Writes json data to disk
