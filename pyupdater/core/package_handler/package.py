--- conflicted
+++ resolved
@@ -31,14 +31,9 @@
 from dsdev_utils.paths import ChDir, remove_any
 import packaging.version
 
-<<<<<<< HEAD
-from pyupdater.utils import parse_archive_name
-from pyupdater.utils.exceptions import PackageHandlerError, UtilsError
-=======
 from pyupdater import settings
 from pyupdater.utils import parse_archive_name, PyuVersion
 from pyupdater.utils.exceptions import UtilsError
->>>>>>> bdd865f5
 
 log = logging.getLogger(__name__)
 
@@ -177,28 +172,6 @@
         log.debug(f"Extracting update archive info for: {package_basename}")
         parts = parse_archive_name(package_basename)
         msg = None
-<<<<<<< HEAD
-        version = None  # is this necessary?
-        try:
-            # parse version
-            version = Version(parts["version"])
-            log.debug("Got version info")
-        except TypeError:
-            msg = "Package filename does not match expected format"
-        except VersionError:
-            msg = "dsdev-utils cannot parse package version"
-        except AttributeError:
-            msg = "Package version may not be PEP440 compliant"
-        finally:
-            if msg is not None:
-                self.info["reason"] = f"{msg}: {package_basename}"
-                log.error(msg)
-                return
-        self.name = parts["app_name"]
-        self.platform = parts["platform"]
-        self.channel = version.channel
-        self.version = str(version)
-=======
         try:
             # Parse PEP440 version string
             # todo: Release notes should mention that Package.version is now a
@@ -217,6 +190,5 @@
                 return
         self.name = parts["app_name"]
         self.platform = parts["platform"]
->>>>>>> bdd865f5
         self.info["status"] = True
         log.debug("Info extraction complete")