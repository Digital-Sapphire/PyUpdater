--- conflicted
+++ resolved
@@ -118,99 +118,6 @@
         subprocess.Popen([command] + args)
 
 
-<<<<<<< HEAD
-def get_highest_version(name, plat, channel, easy_data, strict):
-    # Parses version file and returns the highest version number.
-    #
-    #   Args:
-    #
-    #      name (str): name of file to search for updates
-    #
-    #      plat (str): the platform we are requesting for
-    #
-    #      channel (str): the release channel
-    #
-    #      easy_data (dict): data file to search
-    #
-    #      strict (bool): specify whether or not to take the channel
-    #                     into consideration
-    #
-    #   Returns:
-    #
-    #      (str) Highest version number
-
-    # We grab all keys and return the version corresponding to the
-    # channel passed to this function
-    version_key_alpha = "{}*{}*{}*{}".format(settings.LATEST_KEY, name, "alpha", plat)
-    version_key_beta = "{}*{}*{}*{}".format(settings.LATEST_KEY, name, "beta", plat)
-    version_key_stable = "{}*{}*{}*{}".format(settings.LATEST_KEY, name, "stable", plat)
-    version = None
-
-    version_options = []
-
-    alpha_available = False
-    alpha_str = easy_data.get(version_key_alpha)
-    if alpha_str is not None:
-        log.debug("Alpha str: %s", alpha_str)
-        alpha = Version(alpha_str)
-        version_options.append(alpha)
-        alpha_available = True
-
-    beta_available = False
-    beta_str = easy_data.get(version_key_beta)
-    if beta_str is not None:
-        log.debug("Beta str: %s", beta_str)
-        beta = Version(beta_str)
-        version_options.append(beta)
-        beta_available = True
-
-    stable_str = easy_data.get(version_key_stable)
-    stable_available = False
-    if stable_str is not None:
-        log.debug("Stable str: %s", stable_str)
-        stable = Version(stable_str)
-        version_options.append(stable)
-        stable_available = True
-
-    if strict is False:
-        return str(max(version_options))
-
-    if alpha_available is True and channel == "alpha":
-        version = alpha
-
-    if beta_available is True and channel == "beta":
-        version = beta
-
-    if stable_available is True and channel == "stable":
-        version = stable
-
-    if version is not None:
-        log.debug("Highest version: %s", version)
-        return str(version)
-    else:
-        log.info('No updates for "%s" on %s exists', name, plat)
-        return version
-
-
-def gen_user_friendly_version(internal_version):
-    v = list(map(int, internal_version.split(".")))
-
-    # 1.2
-    version = "{}.{}".format(v[0], v[1])
-    if v[2] != 0:
-        # 1.2.1
-        version += ".{}".format(v[2])
-    if v[3] != 2:
-        # 1.2.1 Alpha
-        version += " {}".format(VALID_CHANNELS[v[3]].capitalize())
-        if v[4] != 0:
-            version += " {}".format(v[4])
-
-    return version
-
-
-=======
->>>>>>> 39831fff
 class UpdateStrategy:  # pragma: no cover
     """Enum representing the update strategies available"""
 
